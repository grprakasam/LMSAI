# app.py - Optimized main application with OpenRouter integration
from flask import Flask, render_template, request, jsonify
from flask_login import LoginManager, login_required, current_user
from werkzeug.security import generate_password_hash
from datetime import datetime
import os
import logging

# Import our modules
from config import config, PLANS, MODEL_CONFIGS, AUDIO_MODEL_CONFIGS
from models import init_db, User, Tutorial, UsageLog
from routes import main_bp, auth_bp, api_bp, admin_api_bp
from openrouter_service import openrouter_service
from utils import validate_email, check_system_health

# Configure logging
logging.basicConfig(
    level=logging.INFO,
    format='%(asctime)s - %(name)s - %(levelname)s - %(message)s'
)
logger = logging.getLogger(__name__)

def create_app(config_name=None):
    """Application factory pattern"""
    app = Flask(__name__)
    
    # Determine configuration
    if config_name is None:
        config_name = os.environ.get('FLASK_ENV', 'development')
    
    app_config = config.get(config_name, config['default'])
    app.config.from_object(app_config)
    
    # Ensure required directories exist
    os.makedirs(app.config.get('UPLOAD_FOLDER', 'static/generated_audio'), exist_ok=True)
    os.makedirs('logs', exist_ok=True)
    
    # Initialize database
    init_db(app)
    
    # Initialize Flask-Login
    login_manager = LoginManager()
    login_manager.init_app(app)
    login_manager.login_view = 'auth.login'
    login_manager.login_message = 'Please log in to access AI-powered R tutorials.'
    login_manager.login_message_category = 'info'
    
    @login_manager.user_loader
    def load_user(user_id):
        return User.query.get(int(user_id))
    
    # Register blueprints
    app.register_blueprint(main_bp)
    app.register_blueprint(auth_bp, url_prefix='/auth')
    app.register_blueprint(api_bp, url_prefix='/api')
    app.register_blueprint(admin_api_bp, url_prefix='/api/admin')
    
    # Global template variables
    @app.context_processor
    def inject_global_vars():
        return {
            'plans': PLANS,
            'models': MODEL_CONFIGS,
            'audio_models': AUDIO_MODEL_CONFIGS,
            'openrouter_enabled': bool(app.config.get('OPENROUTER_API_KEY')),
            'app_version': '2.0.0'
        }
    
    # Error handlers
    @app.errorhandler(404)
    def not_found(error):
        if request.path.startswith('/api/'):
            return jsonify({'error': 'Resource not found', 'status': 404}), 404
        return render_template('error.html', 
                             error_code=404, 
                             error_message='Page not found'), 404
    
    @app.errorhandler(403)
    def forbidden(error):
        if request.path.startswith('/api/'):
            return jsonify({'error': 'Access denied', 'status': 403}), 403
        return render_template('error.html', 
                             error_code=403, 
                             error_message='Access denied'), 403
    
    @app.errorhandler(500)
    def internal_error(error):
        from models import db
        db.session.rollback()
        logger.error(f"Internal server error: {error}")
        
        if request.path.startswith('/api/'):
            return jsonify({'error': 'Internal server error', 'status': 500}), 500
        return render_template('error.html', 
                             error_code=500, 
                             error_message='Internal server error'), 500
    
    @app.errorhandler(429)
    def rate_limit_exceeded(error):
        return jsonify({
            'error': 'Rate limit exceeded',
            'message': 'Too many requests. Please try again later.',
            'retry_after': 60,
            'status': 429
        }), 429
    
    # Custom CLI commands
    @app.cli.command()
    def init_db_cmd():
        """Initialize the database."""
        from models import db
        db.create_all()
        print("[OK] Database initialized successfully!")
    
    @app.cli.command()
    def test_openrouter():
        """Test OpenRouter connection."""
        status = openrouter_service.get_model_status()
        print(f"OpenRouter Status: {status['status']}")
        if status['status'] == 'connected':
            print(f"[OK] Connected! {status.get('model_count', 0)} models available")
        else:
            print(f"[ERROR] Connection failed: {status.get('error', 'Unknown error')}")
    
    @app.cli.command()
    def create_sample_user():
        """Create a sample user for testing."""
        from models import db
        
        email = "demo@rtutorpro.com"
        existing_user = User.query.filter_by(email=email).first()
        
        if existing_user:
            print(f"User {email} already exists")
            return
        
        user = User(
            email=email,
            password_hash=generate_password_hash('s'),
            name='Demo User',
            plan='free'
        )
        
        db.session.add(user)
        db.session.commit()
        print(f"[OK] Created sample user: {email} (password: s)")
    
    # Health check endpoint
    @app.route('/health')
    def health_check():
        """Comprehensive health check"""
        health_status = check_system_health()
        
        # Add OpenRouter status
        openrouter_status = openrouter_service.get_model_status()
        health_status['services'] = health_status.get('services', {})
        health_status['services']['openrouter'] = {
            'status': openrouter_status['status'],
            'api_key_configured': bool(app.config.get('OPENROUTER_API_KEY')),
            'models_available': openrouter_status.get('model_count', 0),
            'last_check': openrouter_status.get('last_check')
        }
        
        # Overall health determination
        if health_status['checks']['database'] == 'unhealthy':
            health_status['status'] = 'unhealthy'
            status_code = 503
        elif openrouter_status['status'] != 'connected':
            health_status['status'] = 'warning'
            status_code = 200
        else:
            health_status['status'] = 'healthy'
            status_code = 200
        
        return jsonify(health_status), status_code
    
    # Configuration info endpoint
    @app.route('/api/config')
    @login_required
    def get_config():
        """Get application configuration info"""
        return jsonify({
            'openrouter': {
                'enabled': bool(app.config.get('OPENROUTER_API_KEY')),
                'base_url': app.config.get('OPENROUTER_BASE_URL'),
                'default_text_model': app.config.get('DEFAULT_TEXT_MODEL'),
                'default_audio_model': app.config.get('DEFAULT_AUDIO_MODEL'),
                'available_text_models': app.config.get('AVAILABLE_TEXT_MODELS', []),
                'available_audio_models': app.config.get('AVAILABLE_AUDIO_MODELS', [])
            },
            'features': {
                'audio_generation': True,
                'model_selection': True,
                'unlimited_tutorials': True,
                'advanced_topics': True
            },
            'limits': {
                'max_duration': app.config.get('MAX_TUTORIAL_DURATION', 60),
                'min_duration': app.config.get('MIN_TUTORIAL_DURATION', 1)
            },
            'version': '2.0.0'
        })
    
    # Startup validation
    @app.before_request
    def validate_configuration():
        """Validate configuration on startup"""
        logger.info("Starting R Tutor Pro with OpenRouter integration")
        
        # Check OpenRouter configuration
        if app.config.get('OPENROUTER_API_KEY'):
            logger.info("OpenRouter API key configured")
            status = openrouter_service.get_model_status()
            if status['status'] == 'connected':
                logger.info(f"OpenRouter connected - {status.get('model_count', 0)} models available")
            else:
                logger.warning(f"OpenRouter connection issue: {status.get('error', 'Unknown')}")
        else:
            logger.warning("OpenRouter API key not configured - AI features will be limited")
        
        # Check database
        try:
            from models import db
            db.create_all()
            logger.info("Database connection verified")
        except Exception as e:
            logger.error(f"Database connection failed: {e}")
        
        # Create directories
        upload_dir = app.config.get('UPLOAD_FOLDER', 'static/generated_audio')
        os.makedirs(upload_dir, exist_ok=True)
        logger.info(f"Upload directory ready: {upload_dir}")
    
    return app

# Create application instance
app = create_app()

if __name__ == '__main__':
<<<<<<< HEAD
    port = int(os.environ.get('PORT', 5000))
    app.run(debug=False, host='0.0.0.0', port=port)
=======
    from app_config import configure_logging, print_startup_info
    
    # Configure logging
    configure_logging()
    
    # Print startup information
    print_startup_info()
    
    # Start the development server with optimized settings
    port = int(os.environ.get('PORT', 5000))
    debug = os.environ.get('DEBUG', 'True').lower() == 'true'
    
    app.run(
        debug=debug,
        host='0.0.0.0',
        port=port,
        threaded=True,
        use_reloader=debug,  # Only use reloader in debug mode
        use_debugger=debug   # Only use debugger in debug mode
    )
>>>>>>> ecb35754
<|MERGE_RESOLUTION|>--- conflicted
+++ resolved
@@ -23,38 +23,38 @@
 def create_app(config_name=None):
     """Application factory pattern"""
     app = Flask(__name__)
-    
+
     # Determine configuration
     if config_name is None:
         config_name = os.environ.get('FLASK_ENV', 'development')
-    
+
     app_config = config.get(config_name, config['default'])
     app.config.from_object(app_config)
-    
+
     # Ensure required directories exist
     os.makedirs(app.config.get('UPLOAD_FOLDER', 'static/generated_audio'), exist_ok=True)
     os.makedirs('logs', exist_ok=True)
-    
+
     # Initialize database
     init_db(app)
-    
+
     # Initialize Flask-Login
     login_manager = LoginManager()
     login_manager.init_app(app)
     login_manager.login_view = 'auth.login'
     login_manager.login_message = 'Please log in to access AI-powered R tutorials.'
     login_manager.login_message_category = 'info'
-    
+
     @login_manager.user_loader
     def load_user(user_id):
         return User.query.get(int(user_id))
-    
+
     # Register blueprints
     app.register_blueprint(main_bp)
     app.register_blueprint(auth_bp, url_prefix='/auth')
     app.register_blueprint(api_bp, url_prefix='/api')
     app.register_blueprint(admin_api_bp, url_prefix='/api/admin')
-    
+
     # Global template variables
     @app.context_processor
     def inject_global_vars():
@@ -65,36 +65,29 @@
             'openrouter_enabled': bool(app.config.get('OPENROUTER_API_KEY')),
             'app_version': '2.0.0'
         }
-    
+
     # Error handlers
     @app.errorhandler(404)
     def not_found(error):
         if request.path.startswith('/api/'):
             return jsonify({'error': 'Resource not found', 'status': 404}), 404
-        return render_template('error.html', 
-                             error_code=404, 
-                             error_message='Page not found'), 404
-    
+        return render_template('error.html', error_code=404, error_message='Page not found'), 404
+
     @app.errorhandler(403)
     def forbidden(error):
         if request.path.startswith('/api/'):
             return jsonify({'error': 'Access denied', 'status': 403}), 403
-        return render_template('error.html', 
-                             error_code=403, 
-                             error_message='Access denied'), 403
-    
+        return render_template('error.html', error_code=403, error_message='Access denied'), 403
+
     @app.errorhandler(500)
     def internal_error(error):
         from models import db
         db.session.rollback()
         logger.error(f"Internal server error: {error}")
-        
         if request.path.startswith('/api/'):
             return jsonify({'error': 'Internal server error', 'status': 500}), 500
-        return render_template('error.html', 
-                             error_code=500, 
-                             error_message='Internal server error'), 500
-    
+        return render_template('error.html', error_code=500, error_message='Internal server error'), 500
+
     @app.errorhandler(429)
     def rate_limit_exceeded(error):
         return jsonify({
@@ -103,16 +96,16 @@
             'retry_after': 60,
             'status': 429
         }), 429
-    
+
     # Custom CLI commands
-    @app.cli.command()
+    @app.command()
     def init_db_cmd():
         """Initialize the database."""
         from models import db
         db.create_all()
         print("[OK] Database initialized successfully!")
-    
-    @app.cli.command()
+
+    @app.command()
     def test_openrouter():
         """Test OpenRouter connection."""
         status = openrouter_service.get_model_status()
@@ -120,48 +113,38 @@
         if status['status'] == 'connected':
             print(f"[OK] Connected! {status.get('model_count', 0)} models available")
         else:
-            print(f"[ERROR] Connection failed: {status.get('error', 'Unknown error')}")
-    
-    @app.cli.command()
+            print(f"[ERROR] Connection failed: {status.get('error', 'Unknown')}")
+
+    @app.command()
     def create_sample_user():
         """Create a sample user for testing."""
         from models import db
-        
         email = "demo@rtutorpro.com"
-        existing_user = User.query.filter_by(email=email).first()
-        
-        if existing_user:
+        if User.query.filter_by(email=email).first():
             print(f"User {email} already exists")
             return
-        
         user = User(
             email=email,
             password_hash=generate_password_hash('s'),
             name='Demo User',
             plan='free'
         )
-        
         db.session.add(user)
-        db.session.commit()
+        db.commit()
         print(f"[OK] Created sample user: {email} (password: s)")
-    
-    # Health check endpoint
+
     @app.route('/health')
     def health_check():
         """Comprehensive health check"""
         health_status = check_system_health()
-        
-        # Add OpenRouter status
         openrouter_status = openrouter_service.get_model_status()
         health_status['services'] = health_status.get('services', {})
         health_status['services']['openrouter'] = {
             'status': openrouter_status['status'],
-            'api_key_configured': bool(app.config.get('OPENROUTER_API_KEY')),
-            'models_available': openrouter_status.get('model_count', 0),
-            'last_check': openrouter_status.get('last_check')
-        }
-        
-        # Overall health determination
+                'api_key_configured': bool(app.config.get('OPENROUTER_API_KEY')),
+                'models_available': openrouter_status.get('model_count', 0),
+                'last_check': openrouter_status.get('last_check')
+            }
         if health_status['checks']['database'] == 'unhealthy':
             health_status['status'] = 'unhealthy'
             status_code = 503
@@ -171,10 +154,8 @@
         else:
             health_status['status'] = 'healthy'
             status_code = 200
-        
         return jsonify(health_status), status_code
-    
-    # Configuration info endpoint
+
     @app.route('/api/config')
     @login_required
     def get_config():
@@ -200,14 +181,11 @@
             },
             'version': '2.0.0'
         })
-    
-    # Startup validation
+
     @app.before_request
     def validate_configuration():
         """Validate configuration on startup"""
         logger.info("Starting R Tutor Pro with OpenRouter integration")
-        
-        # Check OpenRouter configuration
         if app.config.get('OPENROUTER_API_KEY'):
             logger.info("OpenRouter API key configured")
             status = openrouter_service.get_model_status()
@@ -217,48 +195,32 @@
                 logger.warning(f"OpenRouter connection issue: {status.get('error', 'Unknown')}")
         else:
             logger.warning("OpenRouter API key not configured - AI features will be limited")
-        
-        # Check database
         try:
             from models import db
             db.create_all()
             logger.info("Database connection verified")
         except Exception as e:
             logger.error(f"Database connection failed: {e}")
-        
-        # Create directories
         upload_dir = app.config.get('UPLOAD_FOLDER', 'static/generated_audio')
         os.makedirs(upload_dir, exist_ok=True)
         logger.info(f"Upload directory ready: {upload_dir}")
-    
+
     return app
 
 # Create application instance
 app = create_app()
 
 if __name__ == '__main__':
-<<<<<<< HEAD
-    port = int(os.environ.get('PORT', 5000))
-    app.run(debug=False, host='0.0.0.0', port=port)
-=======
     from app_config import configure_logging, print_startup_info
-    
-    # Configure logging
     configure_logging()
-    
-    # Print startup information
     print_startup_info()
-    
-    # Start the development server with optimized settings
-    port = int(os.environ.get('PORT', 5000))
-    debug = os.environ.get('DEBUG', 'True').lower() == 'true'
-    
+    port = int(os.getenv('PORT', 5000))
+    debug = os.getenv('DEBUG', 'True').lower() == 'true'
     app.run(
         debug=debug,
         host='0.0.0.0',
         port=port,
         threaded=True,
-        use_reloader=debug,  # Only use reloader in debug mode
-        use_debugger=debug   # Only use debugger in debug mode
-    )
->>>>>>> ecb35754
+        use_reloader=debug,
+        use_debugger=debug
+    )